{
  "name": "@rapidstack/pr-label-semver-action",
  "version": "1.0.0",
  "description": "Logic for PR Label Semver Action",
  "main": "dist/index.js",
  "private": true,
  "type": "module",
  "scripts": {
    "ci-cd": "npm ci --quiet --no-fund",
    "prime": "npm i --quiet --no-fund",
    "test": "vitest",
    "build": "npm run typecheck && npm run pretty:check && npm run lint:check && npm run compile",
    "build:ci": "npm run typecheck && npm run pretty:check && npm run lint:check && npm run compile:ci",
    "lint:fix": "eslint . --ext .ts --fix",
    "lint:check": "eslint . --ext .ts",
    "pretty:fix": "prettier --write .",
    "pretty:check": "prettier --check .",
    "typecheck": "tsc --noEmit",
    "compile": "esbuild src/index.ts --platform=node --target=node16 --bundle --format=esm --outdir=dist --sourcemap --minify --banner:js=\"import {createRequire} from 'module';const require=createRequire(import.meta.url);\"",
    "compile:ci": "esbuild src/index.ts --platform=node --target=node16 --bundle --format=esm --outdir=ci-dist --sourcemap --minify --banner:js=\"import {createRequire} from 'module';const require=createRequire(import.meta.url);\""
  },
  "repository": {
    "type": "git",
    "url": "git+https://github.com/rapidstack/PR-Label-Semver-Action.git"
  },
  "keywords": [],
  "author": {
    "name": "Zack Heil",
    "email": "57419337+zackheil@users.noreply.github.com",
    "url": "https://github.com/zackheil"
  },
  "license": "MIT",
  "bugs": {
    "url": "https://github.com/rapidstack/PR-Label-Semver-Action/issues"
  },
  "homepage": "https://github.com/rapidstack/PR-Label-Semver-Action#readme",
  "devDependencies": {
    "@tsconfig/node18": "^18.2.4",
<<<<<<< HEAD
    "@types/node": "^20.12.4",
    "@typescript-eslint/eslint-plugin": "^7.5.0",
    "@typescript-eslint/parser": "^7.7.0",
=======
    "@types/node": "^20.12.7",
    "@typescript-eslint/eslint-plugin": "^7.7.1",
    "@typescript-eslint/parser": "^7.7.1",
>>>>>>> beaed4f9
    "esbuild": "^0.20.2",
    "eslint": "^8.57.0",
    "eslint-config-prettier": "^9.1.0",
    "eslint-plugin-prettier": "^5.1.3",
    "prettier": "^3.2.5",
    "typescript": "^5.4.5",
    "vitest": "^1.5.2"
  },
  "dependencies": {
    "@actions/core": "^1.10.1",
    "@actions/github": "^6.0.0",
    "octokit": "^3.2.0"
  }
}<|MERGE_RESOLUTION|>--- conflicted
+++ resolved
@@ -36,15 +36,9 @@
   "homepage": "https://github.com/rapidstack/PR-Label-Semver-Action#readme",
   "devDependencies": {
     "@tsconfig/node18": "^18.2.4",
-<<<<<<< HEAD
-    "@types/node": "^20.12.4",
-    "@typescript-eslint/eslint-plugin": "^7.5.0",
-    "@typescript-eslint/parser": "^7.7.0",
-=======
     "@types/node": "^20.12.7",
     "@typescript-eslint/eslint-plugin": "^7.7.1",
     "@typescript-eslint/parser": "^7.7.1",
->>>>>>> beaed4f9
     "esbuild": "^0.20.2",
     "eslint": "^8.57.0",
     "eslint-config-prettier": "^9.1.0",
